#
# dunfield.py
#

import regina
import snappy
import re
import networkx as nx


# Code from Dunfield's paper on exceptional slopes - some hacking has
# taken place.  Taken from:

# https://dataverse.harvard.edu/file.xhtml?persistentId=doi:10.7910/DVN/6WNVG0/0X6FYV&version=1.0


################

# Code to prove a manifold is hyperbolic.  


def all_positive(manifold):
    return manifold.solution_type() == 'all tetrahedra positively oriented'


def find_positive_triangulation(manifold, tries = 3, verbose = 2):
    if verbose > 12:
        print("entering find_positive_triangulation")

    M = manifold.copy()
    for i in range(tries):
        if all_positive(M):
            if verbose > 20:
                print(M, "found a positive triangulation")
            return M
        M.randomize()
    try: # this fails in verify_mt_action, sometimes
        if verbose > 12:
            print(M, "trying to drill and fill")
        for d in M.dual_curves():
            X = M.drill(d)
            X = X.filled_triangulation()
            X.dehn_fill((1,0))
            for i in range(tries):
                if all_positive(X):
                    return X
                X.randomize()
    except snappy.SnapPeaFatalError: 
        print(M, "we failed to drill and fill... why?")
        raise
    
    # In the closed case, here is another trick.
    if verbose > 12:
        print(M, "trying to drill and fill an edge")

    if all(not c for c in M.cusp_info('is_complete')):
        for i in range(tries):
            # Drills out a random edge
            X = M.__class__(M.filled_triangulation())
            if all_positive(X):
                return X
            M.randomize()

    # everything has failed
    if verbose > 10:
        print(M, "positive triangulation fail")

    return None
            
def verify_hyperbolic_basic(manifold, tries = 3, verbose = 2):
    if verbose > 12:
        print("entering verify_hyperbolic_basic")
    M = find_positive_triangulation(manifold, tries = tries, verbose = verbose)
    if M is not None:
        for i in range(tries):
            prec = 53*(2**i) # this used to go to 1000.  Now it goes to 11. 
            try:
                if verbose > 12:
                    print(M, "try to verify_hyperbolicity at precision", prec)
                if M.verify_hyperbolicity(bits_prec=prec)[0]:
                    if verbose > 12:
                        print(M, "verified hyperbolic")
                    return True
            except RuntimeError:
                if verbose > 12:
                    print(M, "had a RuntimeError")
                print('Treating exception in verify code as a failure')
    return False

def verify_hyperbolic_basic_with_volume(manifold, tries = 3, verbose = 2):
    if verbose > 12:
        print("entering verify_hyperbolic_basic_with_volume")
    M = find_positive_triangulation(manifold, tries = tries, verbose = verbose)
    if M is not None:
        for i in range(tries):
            prec = 53*(2**i) # this used to go to 1000.  Now it goes to 11. 
            try:
                if verbose > 12:
                    print(M, "try to verify_hyperbolicity at precision", prec)
                if M.verify_hyperbolicity(bits_prec = prec)[0]:
                    if verbose > 12:
                        print(M, "verified hyperbolic")
                    return (True, M.volume(verified = True, bits_prec = prec))
            except RuntimeError:
                if verbose > 12:
                    print(M, "had a RuntimeError")
                print('Treating exception in verify code as a failure')
    return (False, None)

def is_hyperbolic(manifold, tries = 10, verbose = 2):
    if verbose > 12:
        print("entering is_hyperbolic")

    if verify_hyperbolic_basic(manifold, tries = tries, verbose=verbose):
        if verbose > 12:
            print(manifold, "verify_hyperbolic_basic worked.")
        return True
    else:
        for d in range(2, min(tries, 8)):
            if verbose > 12:
                print("trying cover of degree", d)
            for C in manifold.covers(d):
                if verify_hyperbolic_basic(C, tries = tries, verbose=verbose):
                    if verbose > 12:
                        print(manifold, C, "covers plus verify_hyperbolic_basic worked.")
                        print("covering degree is", d)
                    return True
    return False

                
def is_hyperbolic_with_volume(manifold, tries = 10, verbose = 2):
    if verbose > 12:
        print("entering is_hyperbolic_with_volume")

    is_hyp, vol = verify_hyperbolic_basic_with_volume(manifold, tries = tries, verbose = verbose)
        
    if is_hyp:
        if verbose > 12:
            print(manifold, "verify_hyperbolic_basic_with_volume worked.")
        return (is_hyp, vol)
    else:
        for d in range(2, min(tries, 8)):
            for C in manifold.covers(d):
                if verbose > 12:
                    print("trying cover of degree", d)
                is_hyp, vol = verify_hyperbolic_basic_with_volume(C, tries = tries, verbose = verbose)
                if is_hyp:
                    if verbose > 12:
                        print(manifold, "covers plus verify_hyperbolic_basic_with_volume worked.")
                        print("covering degree is", d)
                    return (is_hyp, vol/d)
    return (False, None)

                
###########################

# Provides functions for working with Regina (with a little
# help from SnapPy) to:

# 1. Give a standard name ("identify") manifolds, especially Seifert and
#    graph manifolds.

# 2. Find essential tori.

# 3. Try to compute the JSJ decomposition.

def appears_hyperbolic(M):
    acceptable = ['all tetrahedra positively oriented',
                  'contains negatively oriented tetrahedra']
    return M.solution_type() in acceptable and M.volume() > 0

def children(packet):
    child = packet.firstChild()
    while child:
        yield child
        child = child.nextSibling()

def to_regina(data):
    if hasattr(data, '_to_string'):
        data = data._to_string()
    if isinstance(data, str):
        if data.find('(') > -1:
            data = closed_isosigs(data)[0]
        return regina.Triangulation3(data)
    assert isinstance(data, regina.Triangulation3)
    return data

def extract_vector(surface):
    """
    Extract the raw vector of the (almost) normal surface in Regina's
    NS_STANDARD coordinate system.
    """
    S = surface
    T = S.triangulation()
    n = T.countTetrahedra()
    ans = []
    for i in range(n):
        for j in range(4):
            ans.append(S.triangles(i, j))
        for j in range(3):
            ans.append(S.quads(i, j))
    A = regina.NormalSurface(T, regina.NS_STANDARD, ans)
    assert A.sameSurface(S)
    return ans

def haken_sum(S1, S2):
    T = S1.triangulation()
    assert S1.locallyCompatible(S2)
    v1, v2 = extract_vector(S1), extract_vector(S2)
    sum_vec = [x1 + x2 for x1, x2 in zip(v1, v2)]
    A = regina.NormalSurface(T, regina.NS_STANDARD, sum_vec)
    assert S1.locallyCompatible(A) and S2.locallyCompatible(A)
    assert S1.eulerChar() + S2.eulerChar() == A.eulerChar()
    return A

def census_lookup(regina_tri):
    """
    Should the input triangulation be in Regina's census, return the
    name of the manifold, dropping the triangulation number.
    """
    hits = regina.Census.lookup(regina_tri)
    hit = hits.first()
    if hit is not None:
        name = hit.name()
        match = re.search(r"(.*) : #\d+$", name)
        if match:
            return match.group(1)
        else:
            return match

def standard_lookup(regina_tri):
    match = regina.StandardTriangulation.isStandardTriangulation(regina_tri)
    if match:
        return match.manifold()

def closed_isosigs(snappy_manifold, tries = 20, max_tets = 50):
    """
    Generate a slew of 1-vertex triangulations of a closed manifold
    using SnapPy.
    
    >>> M = snappy.Manifold('m004(1,2)')
    >>> len(closed_isosigs(M, tries=5)) > 0
    True
    """
    M = snappy.Manifold(snappy_manifold)
    assert M.cusp_info('complete?') == [False]
    surgery_descriptions = [M.copy()]

    try:
        for curve in M.dual_curves():
            N = M.drill(curve)
            N.dehn_fill((1,0), 1)
            surgery_descriptions.append(N.filled_triangulation([0]))
    except snappy.SnapPeaFatalError:
        pass

    if len(surgery_descriptions) == 1:
        # Try again, but unfill the cusp first to try to find more
        # dual curves.
        try:
            filling = M.cusp_info(0).filling
            N = M.copy()
            N.dehn_fill((0, 0), 0)
            N.randomize()
            for curve in N.dual_curves():
                D = N.drill(curve)
                D.dehn_fill([filling, (1,0)])
                surgery_descriptions.append(D.filled_triangulation([0]))
        except snappy.SnapPeaFatalError:
            pass

    ans = set()
    for N in surgery_descriptions:
        for i in range(tries):
            T = N.filled_triangulation()
            if T._num_fake_cusps() == 1:
                n = T.num_tetrahedra()
                if n <= max_tets:
                    ans.add((n, T.triangulation_isosig(decorated=False)))
            N.randomize()

    return [iso for n, iso in sorted(ans)]

def best_match(matches):
    """
    Prioritize the most concise description that Regina provides to
    try to avoid things like the Seifert fibered space of a node being
    a solid torus or having several nodes that can be condensed into a
    single Seifert fibered piece.
    """
    
    def score(m):
        if isinstance(m, regina.SFSpace):
            s = 0
        elif isinstance(m, regina.GraphLoop):
            s = 1
        elif isinstance(m, regina.GraphPair):
            s = 2
        elif isinstance(m, regina.GraphTriple):
            s = 3
        elif m is None:
            s = 10000
        else:
            s = 4
        return (s, str(m))
    return min(matches, key=score)

def identify_with_torus_boundary(regina_tri):
    """
    Use the combined power of Regina and SnapPy to try to give a name
    to the input manifold.
    """
    
<<<<<<< HEAD
    kind, name = 'unknown', None
=======
    kind, name = "unknown", None
>>>>>>> 303bbf2b
    
    P = regina_tri.clone()
    P.finiteToIdeal()
    P.intelligentSimplify()
    M = snappy.Manifold(P.isoSig())
    M.simplify()
    if appears_hyperbolic(M):
        for i in range(100):
            if M.solution_type() == 'all tetrahedra positively oriented':
                break
            M.randomize()
        
        if not M.verify_hyperbolicity(bits_prec=100):
            raise RuntimeError('Cannot prove hyperbolicity for ' +
                               M.triangulation_isosig())
        kind = 'hyperbolic'
        ids = M.identify()
        if ids:
            name = ids[0].name()
    else:
        match = standard_lookup(regina_tri)
        if match is None:
            Q = P.clone()
            Q.idealToFinite()
            Q.intelligentSimplify()
            match = standard_lookup(Q)
        if match is not None:
            kind = match.__class__.__name__
            name = str(match)
        else:
            name = P.isoSig()
    return kind, name

def is_toroidal(regina_tri):
    """
    Checks for essential tori and returns the pieces of the
    associated partial JSJ decomposition.
    
    >>> T = to_regina('hLALAkbccfefgglpkusufk')  # m004(4,1)
    >>> is_toroidal(T)[0]
    True
    >>> T = to_regina('hvLAQkcdfegfggjwajpmpw')  # m004(0,1)
    >>> is_toroidal(T)[0]
    True
    >>> T = to_regina('nLLLLMLPQkcdgfihjlmmlkmlhshnrvaqtpsfnf')  # 5_2(10,1)
    >>> T.isHaken()
    True
    >>> is_toroidal(T)[0]
    False

    Note: currently checks all fundamental normal tori; possibly
    the theory lets one just check *vertex* normal tori.
    """
    T = regina_tri
    assert T.isZeroEfficient()
    surfaces = regina.NormalSurfaces.enumerate(T,
                          regina.NS_QUAD, regina.NS_FUNDAMENTAL)
    for i in range(surfaces.size()):
        S = surfaces.surface(i)
        if S.eulerChar() == 0:
            if not S.isOrientable():
                S = S.doubleSurface()
            assert S.isOrientable()
            X = S.cutAlong()
            X.intelligentSimplify()
            X.splitIntoComponents()
            pieces = list(children(X))
            if all(not C.hasCompressingDisc() for C in pieces):
                ids = [identify_with_torus_boundary(C) for C in pieces]
                return (True, sorted(ids))
                
    return (False, None)


def decompose_along_tori(regina_tri):
    """
    First, finds all essential normal tori in the manifold associated
    with fundamental normal surfaces.  Then takes a maximal disjoint
    collection of these tori, namely the one with the fewest tori
    involved, and cuts the manifold open along it.  It tries to
    identify the pieces, removing any (torus x I) components. 

    Returns: (has essential torus, list of pieces)

    Note: This may fail to be the true JSJ decomposition because there
    could be (torus x I)'s in the list of pieces and it might well be
    possible to amalgamate some of the pieces into a single SFS.
    """
    
    T = regina_tri
    assert T.isZeroEfficient()
    essential_tori = []
    surfaces = regina.NormalSurfaces.enumerate(T,
                          regina.NS_QUAD, regina.NS_FUNDAMENTAL)
    for i in range(surfaces.size()):
        S = surfaces.surface(i)
        if S.eulerChar() == 0:
            if not S.isOrientable():
                S = S.doubleSurface()
            assert S.isOrientable()
            X = S.cutAlong()
            X.intelligentSimplify()
            X.splitIntoComponents()
            pieces = list(children(X))
            if all(not C.hasCompressingDisc() for C in pieces):
                essential_tori.append(S)

    if len(essential_tori) == 0:
        return False, None
    
    D = nx.Graph()
    for a, A in enumerate(essential_tori):
        for b, B in enumerate(essential_tori):
            if a < b:
                if A.disjoint(B):
                    D.add_edge(a, b)

    cliques = list(nx.find_cliques(D))
    if len(cliques) == 0:
        clique = [0]
    else:
        clique = min(cliques, key=len)
    clique = [essential_tori[c] for c in clique]
    A = clique[0]
    for B in clique[1:]:
        A = haken_sum(A, B)

    X = A.cutAlong()
    X.intelligentSimplify()
    X.splitIntoComponents()
    ids = [identify_with_torus_boundary(C) for C in list(children(X))]
    # Remove products
    ids = [i for i in ids if i[1] not in ('SFS [A: (1,1)]', 'A x S1')]
    return (True, sorted(ids))

def regina_name(closed_snappy_manifold, tries = 100, max_tets = 25):
    """
    >>> regina_name('m004(1,0)')
    'S3'
    >>> regina_name('s006(-2, 1)')
    'SFS [A: (5,1)] / [ 0,-1 | -1,0 ]'
    >>> regina_name('m010(-1, 1)')
    'L(3,1) # RP3'
    >>> regina_name('m022(-1,1)')
    'SFS [S2: (3,2) (3,2) (4,-3)]'
    >>> regina_name('v0004(0, 1)')
    'SFS [S2: (2,1) (4,1) (15,-13)]'
    >>> regina_name('m305(1, 0)')
    'L(3,1) # RP3'
    """
    M = snappy.Manifold(closed_snappy_manifold)
    isosigs = closed_isosigs(M, tries = tries, max_tets = max_tets)
    if len(isosigs) == 0:
        return
    T = to_regina(isosigs[0])
    if T.isIrreducible():
        if T.countTetrahedra() <= max_tets: # This used to be 11 - a magic number.  We may regret changing it...
            for i in range(3):
                T.simplifyExhaustive(i)
                name = census_lookup(T)
                if name is not None:
                    return name
            
        matches = [standard_lookup(to_regina(iso)) for iso in isosigs]
        match = best_match(matches)
        if match is not None:
            return str(match)
    else:
        T.connectedSumDecomposition()
        pieces = list(children(T))
        if len(pieces) == 1:
            return census_lookup(pieces[0])
        pieces = [regina_name(P) for P in pieces]
        if None not in pieces:
            return ' # '.join(sorted(pieces))<|MERGE_RESOLUTION|>--- conflicted
+++ resolved
@@ -311,11 +311,7 @@
     to the input manifold.
     """
     
-<<<<<<< HEAD
-    kind, name = 'unknown', None
-=======
     kind, name = "unknown", None
->>>>>>> 303bbf2b
     
     P = regina_tri.clone()
     P.finiteToIdeal()
